--- conflicted
+++ resolved
@@ -846,101 +846,7 @@
 
         return sampler
 
-<<<<<<< HEAD
-
-#########Solar Wind Modeling########
-
-def mask_filter(psr, mask):
-    """filter given pulsar data by user defined mask"""
-    psr._toas = psr._toas[mask]
-    psr._toaerrs = psr._toaerrs[mask]
-    psr._residuals = psr._residuals[mask]
-    psr._ssbfreqs = psr._ssbfreqs[mask]
-
-    psr._designmatrix = psr._designmatrix[mask, :]
-    dmx_mask = np.sum(psr._designmatrix, axis=0) != 0.0
-    psr._designmatrix = psr._designmatrix[:, dmx_mask]
-
-    for key in psr._flags:
-        psr._flags[key] = psr._flags[key][mask]
-
-    if psr._planetssb is not None:
-        psr._planetssb = psr.planetssb[mask, :, :]
-
-    psr.sort_data()
-
-
-AU_light_sec = const.AU/const.c #1 AU in light seconds
-AU_pc = const.AU/const.pc #1 AU in parsecs (for DM normalization)
-
-def _dm_solar_close(n_earth,r_earth):
-    return (n_sun*AU_light_sec*AU_pc/r_earth)
-
-def _dm_solar(n_earth,theta_impact,r_earth):
-    return (n_sun*AU_light_sec*AU_pc/(r_earth*np.sin(theta_impact)))*(np.pi-theta_impact)
-
-def dm_solar(n_earth,theta_impact,r_earth):
-    """
-    Calculates Dispersion measure due to 1/r^2 solar wind density model.
-    ::param :n_earth Solar wind proto/electron density at Earth (1/cm^3)
-    ::param :theta_impact: angle between sun and line-of-sight to pulsar (rad)
-    ::param :r_earth :distance from Earth to Sun in (light seconds).
-    See You et al. 20007 for more details.
-    """
-    return np.where(np.pi-theta_impact>=1e-5,
-                    _dm_solar(n_earth,theta_impact,r_earth),
-                    _dm_solar_close(n_earth,r_earth))
-
-def solar_wind(psr, n_earth=8.7):
-    """
-    Use the attributes of an enterprise Pulsar object to calculate the
-    dispersion measure due to the solar wind and solar impact angle.
-
-    param:: psr enterprise Pulsar objects
-    param:: n_earth, proton density at 1 Au
-
-    returns: DM due to solar wind (pc/cm^3) and solar impact angle (rad)
-    """
-    earth = psr.planetssb[:, 2, :3]
-    R_earth = np.sqrt(np.einsum('ij,ij->i',earth, earth))
-    Re_cos_theta_impact = np.einsum('ij,ij->i',earth, psr.pos_t)
-
-    theta_impact = np.arccos(-Re_cos_theta_impact/R_earth)
-
-    dm_sol_wind = dm_solar(n_earth,theta_impact,R_earth)
-
-    return dm_sol_wind, theta_impact
-
-
-def solar_wind_mask(psrs,angle_cutoff=None,std_cutoff=None):
-    """
-    Convenience function for masking TOAs lower than a certain solar impact.
-    Alternatively one can set a standard deviation limit, so that all TOAs above
-        a certain st dev away from the solar wind DM average for a given pulsar
-        can be excised.
-    param:: psrs list of enterprise Pulsar objects
-    param:: angle_cutoff (degrees) Mask TOAs within this angle
-    param:: std_cutoff (float number) Number of St. Devs above average to excise
-
-    returns:: dictionary of maskes for each pulsar
-    """
-    solar_wind_mask={}
-    if std_cutoff and angle_cutoff:
-        raise ValueError('Can not make mask using St Dev and Angular Cutoff!!')
-    if std_cutoff:
-        for ii,p in enumerate(psrs):
-            dm_sw, _ =solar_wind(p)
-            std = np.std(dm_sw)
-            mean = np.mean(dm_sw)
-            solar_wind_mask[p.name]=np.where(dm_sw<(mean+std_cutoff*std),True,False)
-    elif angle_cutoff:
-        angle_cutoff = np.deg2rad(angle_cutoff)
-        for ii,p in enumerate(psrs):
-            _, impact_ang =solar_wind(p)
-            solar_wind_mask[p.name]=np.where(impact_ang>angle_cutoff,True,False)
-
-    return solar_wind_mask
-=======
+
     def get_process_timeseries(self, psr, chain, burn, comp='DM',
                                mle=False, model=0):
         """
@@ -1024,5 +930,4 @@
             wave += np.dot(T, b)
             ret = wave
 
-        return ret
->>>>>>> c0af35b9
+        return ret